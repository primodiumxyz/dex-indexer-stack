#!/usr/bin/env node
<<<<<<< HEAD
import { AppRouter, createAppRouter } from "@/createAppRouter";
import { TubService } from "@/TubService";
import { parseEnv } from "@bin/parseEnv";
import { Codex } from "@codex-data/sdk";
=======
import { AppRouter, createAppRouter } from "../src/createAppRouter";
import { OctaneService } from "../src/OctaneService";
import { TubService } from "../src/TubService";
import { parseEnv } from "../bin/parseEnv";
>>>>>>> 389464c2
import fastifyWebsocket from "@fastify/websocket";
import { PrivyClient } from "@privy-io/server-auth";
import { fastifyTRPCPlugin } from "@trpc/server/adapters/fastify";
import { applyWSSHandler } from "@trpc/server/adapters/ws";
import { createClient as createGqlClient } from "@tub/gql";
import { config } from "dotenv";
import fastify from "fastify";

config({ path: "../../.env" });

export const env = parseEnv();

// @see https://fastify.dev/docs/latest/
export const server = fastify({
  maxParamLength: 5000,
  logger: true,
});

await server.register(import("@fastify/compress"));
await server.register(import("@fastify/cors"));
await server.register(fastifyWebsocket);

// k8s healthchecks
server.get("/healthz", (_, res) => res.code(200).send());
server.get("/readyz", (_, res) => res.code(200).send());
server.get("/", (_, res) => res.code(200).send("hello world"));

// Helper function to extract bearer token
// @ts-expect-error IncomingMessage is not typed
const getBearerToken = (req: IncomingMessage) => {
  const authHeader = req.headers?.authorization;
  if (authHeader && authHeader.startsWith("Bearer ")) {
    return authHeader.substring(7);
  }
  return null;
};

export const start = async () => {
  try {
<<<<<<< HEAD
    // const connection = new Connection(clusterApiUrl("devnet"), "confirmed");
=======
    const connection = new Connection(`${env.QUICKNODE_ENDPOINT}/${env.QUICKNODE_TOKEN}`, "confirmed");

    // Initialize cache for OctaneService
    const cache = cacheManager.default.caching({
      store: "memory",
      max: 100,
      ttl: 10 /*seconds*/,
    });

    // Initialize fee payer keypair from base58 private key
    const feePayerKeypair = Keypair.fromSecretKey(bs58.decode(env.FEE_PAYER_PRIVATE_KEY));

    if (!feePayerKeypair) {
      throw new Error("Fee payer keypair not found");
    }

    if (!env.OCTANE_TRADE_FEE_RECIPIENT) {
      throw new Error("OCTANE_TRADE_FEE_RECIPIENT is not set");
    }

    const jupiterConfig: ConfigurationParameters = {
      basePath: env.JUPITER_URL,
    };

    const jupiterQuoteApi = createJupiterApiClient(jupiterConfig);

    // Initialize OctaneService
    const octaneService = new OctaneService(
      connection,
      jupiterQuoteApi,
      feePayerKeypair,
      new PublicKey(env.OCTANE_TRADE_FEE_RECIPIENT),
      env.OCTANE_BUY_FEE,
      env.OCTANE_SELL_FEE,
      env.OCTANE_MIN_TRADE_SIZE,
      cache,
    );
>>>>>>> 389464c2

    if (!process.env.GRAPHQL_URL && env.NODE_ENV === "production") {
      throw new Error("GRAPHQL_URL is not set");
    }
    const gqlClient = (
      await createGqlClient({
        url: env.NODE_ENV !== "production" ? "http://localhost:8080/v1/graphql" : env.GRAPHQL_URL,
        hasuraAdminSecret: env.NODE_ENV !== "production" ? "password" : env.HASURA_ADMIN_SECRET,
      })
    ).db;

    const privy = new PrivyClient(env.PRIVY_APP_ID, env.PRIVY_APP_SECRET);

<<<<<<< HEAD
    const tubService = new TubService(gqlClient, privy, codexSdk);
=======
    const tubService = new TubService(gqlClient, privy, octaneService);
>>>>>>> 389464c2

    // @see https://trpc.io/docs/server/adapters/fastify
    server.register(fastifyTRPCPlugin<AppRouter>, {
      prefix: "/trpc",
      useWSS: true,
      trpcOptions: {
        router: createAppRouter(),
        createContext: async (opt) => ({ tubService, jwtToken: getBearerToken(opt.req) }),
      },
    });
    await server.listen({ host: env.SERVER_HOST, port: env.SERVER_PORT });
    console.log(`tub server listening on http://${env.SERVER_HOST}:${env.SERVER_PORT}`);

    // Apply WebSocket handler
    applyWSSHandler({
      wss: server.websocketServer,
      router: createAppRouter(),
      createContext: async (opt) => ({ tubService, jwtToken: getBearerToken(opt.req) }),
    });

    return server;
  } catch (err) {
    server.log.error(err);
    process.exit(1);
  }
};<|MERGE_RESOLUTION|>--- conflicted
+++ resolved
@@ -1,22 +1,21 @@
 #!/usr/bin/env node
-<<<<<<< HEAD
-import { AppRouter, createAppRouter } from "@/createAppRouter";
-import { TubService } from "@/TubService";
-import { parseEnv } from "@bin/parseEnv";
-import { Codex } from "@codex-data/sdk";
-=======
 import { AppRouter, createAppRouter } from "../src/createAppRouter";
 import { OctaneService } from "../src/OctaneService";
 import { TubService } from "../src/TubService";
 import { parseEnv } from "../bin/parseEnv";
->>>>>>> 389464c2
 import fastifyWebsocket from "@fastify/websocket";
 import { PrivyClient } from "@privy-io/server-auth";
+import { Connection, Keypair, PublicKey } from "@solana/web3.js";
+import { createJupiterApiClient, ConfigurationParameters } from "@jup-ag/api";
 import { fastifyTRPCPlugin } from "@trpc/server/adapters/fastify";
 import { applyWSSHandler } from "@trpc/server/adapters/ws";
+import { NodeHTTPCreateContextFnOptions } from "@trpc/server/adapters/node-http";
 import { createClient as createGqlClient } from "@tub/gql";
 import { config } from "dotenv";
 import fastify from "fastify";
+import bs58 from "bs58";
+
+const cacheManager = await import("cache-manager");
 
 config({ path: "../../.env" });
 
@@ -27,6 +26,12 @@
   maxParamLength: 5000,
   logger: true,
 });
+
+export type FeeOptions = {
+  amount: number;
+  sourceAccount: PublicKey;
+  destinationAccount: PublicKey;
+};
 
 await server.register(import("@fastify/compress"));
 await server.register(import("@fastify/cors"));
@@ -49,9 +54,6 @@
 
 export const start = async () => {
   try {
-<<<<<<< HEAD
-    // const connection = new Connection(clusterApiUrl("devnet"), "confirmed");
-=======
     const connection = new Connection(`${env.QUICKNODE_ENDPOINT}/${env.QUICKNODE_TOKEN}`, "confirmed");
 
     // Initialize cache for OctaneService
@@ -89,7 +91,6 @@
       env.OCTANE_MIN_TRADE_SIZE,
       cache,
     );
->>>>>>> 389464c2
 
     if (!process.env.GRAPHQL_URL && env.NODE_ENV === "production") {
       throw new Error("GRAPHQL_URL is not set");
@@ -103,11 +104,7 @@
 
     const privy = new PrivyClient(env.PRIVY_APP_ID, env.PRIVY_APP_SECRET);
 
-<<<<<<< HEAD
-    const tubService = new TubService(gqlClient, privy, codexSdk);
-=======
     const tubService = new TubService(gqlClient, privy, octaneService);
->>>>>>> 389464c2
 
     // @see https://trpc.io/docs/server/adapters/fastify
     server.register(fastifyTRPCPlugin<AppRouter>, {
@@ -115,7 +112,10 @@
       useWSS: true,
       trpcOptions: {
         router: createAppRouter(),
-        createContext: async (opt) => ({ tubService, jwtToken: getBearerToken(opt.req) }),
+        createContext: async (opt) => ({
+          tubService,
+          jwtToken: getBearerToken(opt.req) ?? "",
+        }),
       },
     });
     await server.listen({ host: env.SERVER_HOST, port: env.SERVER_PORT });
@@ -125,7 +125,11 @@
     applyWSSHandler({
       wss: server.websocketServer,
       router: createAppRouter(),
-      createContext: async (opt) => ({ tubService, jwtToken: getBearerToken(opt.req) }),
+      // @ts-expect-error IncomingMessage is not typed
+      createContext: async (opt: NodeHTTPCreateContextFnOptions<IncomingMessage, WebSocket>) => ({
+        tubService,
+        jwtToken: getBearerToken(opt.req) ?? "",
+      }),
     });
 
     return server;
