--- conflicted
+++ resolved
@@ -1,15 +1,8 @@
 #!/usr/bin/env node
 import { AppRouter, createAppRouter } from "../src/createAppRouter";
-<<<<<<< HEAD
 import { JupiterService } from "../src/services/JupiterService";
 import { TubService } from "../src/services/TubService";
 import { parseEnv } from "../bin/parseEnv";
-import { Codex } from "@codex-data/sdk";
-=======
-import { OctaneService } from "../src/OctaneService";
-import { TubService } from "../src/TubService";
-import { parseEnv } from "../bin/parseEnv";
->>>>>>> 645244fb
 import fastifyWebsocket from "@fastify/websocket";
 import { PrivyClient } from "@privy-io/server-auth";
 import { Connection, Keypair, PublicKey } from "@solana/web3.js";
@@ -21,11 +14,6 @@
 import { config } from "dotenv";
 import fastify from "fastify";
 import bs58 from "bs58";
-<<<<<<< HEAD
-=======
-
-const cacheManager = await import("cache-manager");
->>>>>>> 645244fb
 
 config({ path: "../../.env" });
 
@@ -64,18 +52,7 @@
 
 export const start = async () => {
   try {
-<<<<<<< HEAD
-    const connection = new Connection(env.QUICKNODE_MAINNET_URL, "confirmed");
-=======
     const connection = new Connection(`${env.QUICKNODE_ENDPOINT}/${env.QUICKNODE_TOKEN}`, "confirmed");
-
-    // Initialize cache for OctaneService
-    const cache = cacheManager.default.caching({
-      store: "memory",
-      max: 100,
-      ttl: 10 /*seconds*/,
-    });
->>>>>>> 645244fb
 
     // Initialize fee payer keypair from base58 private key
     const feePayerKeypair = Keypair.fromSecretKey(bs58.decode(env.FEE_PAYER_PRIVATE_KEY));
@@ -94,22 +71,8 @@
 
     const jupiterQuoteApi = createJupiterApiClient(jupiterConfig);
 
-<<<<<<< HEAD
     // Initialize JupiterService
     const jupiterService = new JupiterService(connection, jupiterQuoteApi);
-=======
-    // Initialize OctaneService
-    const octaneService = new OctaneService(
-      connection,
-      jupiterQuoteApi,
-      feePayerKeypair,
-      new PublicKey(env.OCTANE_TRADE_FEE_RECIPIENT),
-      env.OCTANE_BUY_FEE,
-      env.OCTANE_SELL_FEE,
-      env.OCTANE_MIN_TRADE_SIZE,
-      cache,
-    );
->>>>>>> 645244fb
 
     if (!process.env.GRAPHQL_URL && env.NODE_ENV === "production") {
       throw new Error("GRAPHQL_URL is not set");
@@ -123,11 +86,7 @@
 
     const privy = new PrivyClient(env.PRIVY_APP_ID, env.PRIVY_APP_SECRET);
 
-<<<<<<< HEAD
-    const tubService = new TubService(gqlClient, privy, codexSdk, jupiterService);
-=======
-    const tubService = new TubService(gqlClient, privy, octaneService);
->>>>>>> 645244fb
+    const tubService = new TubService(gqlClient, privy, jupiterService);
 
     // @see https://trpc.io/docs/server/adapters/fastify
     server.register(fastifyTRPCPlugin<AppRouter>, {
