import { Connection, Keypair, PublicKey, VersionedTransaction } from "@solana/web3.js";
import { GqlClient } from "@tub/gql";
import { PrivyClient } from "@privy-io/server-auth";
import { JupiterService } from "./JupiterService";
import { SwapService } from "./SwapService";
import { TransactionService } from "./TransactionService";
import { FeeService } from "./FeeService";
import { AuthService } from "./AuthService";
<<<<<<< HEAD
import { AnalyticsService, TokenPurchaseOrSaleEvent } from "./AnalyticsService";
import { CodexService } from "./CodexService";
=======
import { AnalyticsService } from "./AnalyticsService";
>>>>>>> 3d9f00a2
import { TransferService } from "./TransferService";
import { env } from "../../bin/tub-server";
import {
  UserPrebuildSwapRequest,
  PrebuildSwapResponse,
  PrebuildSignedSwapResponse,
  ClientEvent,
  TransferRequest,
  SignedTransfer,
} from "../types";
import { deriveTokenAccounts } from "../utils/tokenAccounts";
import { SOL_MAINNET_PUBLIC_KEY, USDC_MAINNET_PUBLIC_KEY } from "../constants/tokens";
import bs58 from "bs58";

/**
 * Service class handling token trading, swaps, and user operations
 */
export class TubService {
  private connection: Connection;
  private swapService: SwapService;
  private authService: AuthService;
  private transactionService: TransactionService;
  private feeService: FeeService;
  private analyticsService: AnalyticsService;
  private transferService: TransferService;
  private jupiterService: JupiterService;

  /**
   * Creates a new instance of TubService
   * @param gqlClient - GraphQL client for database operations
   * @param privy - Privy client for authentication
   * @param jupiter - JupiterService instance for transaction handling
   */
  constructor(gqlClient: GqlClient["db"], privy: PrivyClient, jupiter: JupiterService) {
    this.connection = new Connection(`${env.QUICKNODE_ENDPOINT}/${env.QUICKNODE_TOKEN}`);
    this.authService = new AuthService(privy);

    // Initialize fee payer
    const feePayerKeypair = Keypair.fromSecretKey(bs58.decode(env.FEE_PAYER_PRIVATE_KEY));
    const feePayerPublicKey = feePayerKeypair.publicKey;

    // Initialize services
    this.transactionService = new TransactionService(this.connection, feePayerKeypair, feePayerPublicKey);

    this.feeService = new FeeService({
      buyFee: env.OCTANE_BUY_FEE,
      sellFee: env.OCTANE_SELL_FEE,
      minTradeSize: env.OCTANE_MIN_TRADE_SIZE,
      feePayerPublicKey: feePayerPublicKey,
      tradeFeeRecipient: new PublicKey(env.OCTANE_TRADE_FEE_RECIPIENT),
    });

    this.swapService = new SwapService(jupiter, this.transactionService, this.feeService);

    this.analyticsService = new AnalyticsService(gqlClient);
    this.transferService = new TransferService(this.connection, feePayerKeypair);
    this.jupiterService = jupiter;
  }

  // Status endpoint
  getStatus(): { status: number } {
    return { status: 200 };
  }

  // Analytics methods
  async recordClientEvent(event: ClientEvent, jwtToken: string): Promise<string> {
    const { walletPublicKey } = await this.authService.getUserContext(jwtToken);
    return this.analyticsService.recordClientEvent(event, walletPublicKey.toBase58());
  }

<<<<<<< HEAD
  async recordTokenPurchase(event: TokenPurchaseOrSaleEvent, jwtToken: string): Promise<string> {
    const { walletPublicKey } = await this.authService.getUserContext(jwtToken);
    return this.analyticsService.recordTokenPurchase(event, walletPublicKey.toBase58());
  }

  async recordTokenSale(event: TokenPurchaseOrSaleEvent, jwtToken: string): Promise<string> {
    const { walletPublicKey } = await this.authService.getUserContext(jwtToken);
    return this.analyticsService.recordTokenSale(event, walletPublicKey.toBase58());
  }

  // Codex methods
  async requestCodexToken(expiration?: number) {
    return this.codexService.requestToken(expiration);
=======
  // Price methods
  async getSolUsdPrice(): Promise<number | undefined> {
    return this.jupiterService.getSolUsdPrice();
  }

  subscribeSolPrice(callback: (price: number) => void): () => void {
    return this.jupiterService.subscribeSolPrice(callback);
>>>>>>> 3d9f00a2
  }

  // Transfer methods
  async getSignedTransfer(jwtToken: string, request: TransferRequest): Promise<SignedTransfer> {
    await this.authService.getUserContext(jwtToken); // Verify user is authenticated
    return this.transferService.getSignedTransfer(request);
  }

  /**
   * Builds a swap transaction for exchanging tokens that enables a server-side fee payer
   * @param jwtToken - The JWT token for user authentication
   * @param request - The swap request parameters
   * @param request.buyTokenId - Public key of the token to receive
   * @param request.sellTokenId - Public key of the token to sell
   * @param request.sellQuantity - Amount of tokens to sell (in token's base units)
   * @returns {Promise<PrebuildSwapResponse>} Object containing the base64-encoded transaction and metadata
   * @throws {Error} If user has no wallet or if swap building fails
   *
   * @remarks
   * The returned transaction will be stored in the registry for 5 minutes. After signing,
   * the user should submit the transaction and signature to `signAndSendTransaction`.
   *
   * @example
   * // Get transaction to swap 1 USDC for SOL
   * const response = await tubService.fetchSwap(jwt, {
   *   buyTokenId: "So11111111111111111111111111111111111111112",  // SOL
   *   sellTokenId: "EPjFWdd5AufqSSqeM2qN1xzybapC8G4wEGGkZwyTDt1v", // USDC
   *   sellQuantity: 1e6 // 1 USDC. Other tokens may be 1e9 standard
   * });
   */
  async fetchSwap(jwtToken: string, request: UserPrebuildSwapRequest): Promise<PrebuildSwapResponse> {
    const { walletPublicKey } = await this.authService.getUserContext(jwtToken);

    const { buyTokenAccount, sellTokenAccount } = deriveTokenAccounts(
      walletPublicKey,
      request.buyTokenId,
      request.sellTokenId,
    );

    const activeRequest = {
      ...request,
      buyTokenAccount,
      sellTokenAccount,
      userPublicKey: walletPublicKey,
    };

    try {
      const response = await this.swapService.buildSwapResponse(activeRequest);
      return response;
    } catch (error) {
      throw new Error(`Failed to build swap response: ${error}`);
    }
  }

  /**
   * Builds a swap transaction for exchanging tokens and signs it with the fee payer.
   * @dev Once user signs, the transaction is complete and can be directly submitted to Solana RPC by the user.
   * @param jwtToken - The JWT token for user authentication
   * @param request - The swap request parameters
   * @param request.buyTokenId - Public key of the token to receive
   * @param request.sellTokenId - Public key of the token to sell
   * @param request.sellQuantity - Amount of tokens to sell (in token's base units)
   * @returns {Promise<PrebuildSwapResponse>} Object containing the base64-encoded transaction and metadata
   * @throws {Error} If user has no wallet or if swap building fails
   *
   * @example
   * const response = await tubService.fetchSwap(jwt, {
   *   buyTokenId: "So11111111111111111111111111111111111111112",  // SOL
   *   sellTokenId: "EPjFWdd5AufqSSqeM2qN1xzybapC8G4wEGGkZwyTDt1v", // USDC
   *   sellQuantity: 1e6 // 1 USDC. Other tokens may be 1e9 standard
   * });
   */
  async fetchPresignedSwap(jwtToken: string, request: UserPrebuildSwapRequest): Promise<PrebuildSignedSwapResponse> {
    const fetchSwapResponse = await this.fetchSwap(jwtToken, request);
    // fetch transaction from registry
    const registryEntry = this.swapService.getMessageFromRegistry(fetchSwapResponse.transactionMessageBase64);
    if (!registryEntry) {
      throw new Error("Transaction not found in registry");
    }
    const message = registryEntry.message;

    const transaction = new VersionedTransaction(message);

    // remove transaction from registry
    this.swapService.deleteMessageFromRegistry(fetchSwapResponse.transactionMessageBase64);

    const feePayerSignature = await this.transactionService.signTransaction(transaction);

    const fetchSignedSwapResponse: PrebuildSignedSwapResponse = {
      ...fetchSwapResponse,
      feePayerSignature,
    };

    return fetchSignedSwapResponse;
  }

  /**
   * A test transaction with hardcoded 1 USDC to sell into SOL
   * @param jwtToken - The user's JWT token
   * @returns A constructed, signable transaction
   */
  async get1USDCToSOLTransaction(jwtToken: string) {
    return this.fetchSwap(jwtToken, {
      buyTokenId: SOL_MAINNET_PUBLIC_KEY.toString(),
      sellTokenId: USDC_MAINNET_PUBLIC_KEY.toString(),
      sellQuantity: 1e6, // 1 USDC
    });
  }

  /**
   * Starts a stream of built swap transactions for a user to sign
   * @param jwtToken - The user's JWT token
   * @param request - The swap request parameters
   * @returns A Subject that emits base64-encoded transactions
   */
  async startSwapStream(jwtToken: string, request: UserPrebuildSwapRequest) {
    const { userId, walletPublicKey } = await this.authService.getUserContext(jwtToken);

    const { buyTokenAccount, sellTokenAccount } = deriveTokenAccounts(
      walletPublicKey,
      request.buyTokenId,
      request.sellTokenId,
    );

    const activeRequest = {
      ...request,
      buyTokenAccount,
      sellTokenAccount,
      userPublicKey: walletPublicKey,
    };

    return this.swapService.startSwapStream(userId, activeRequest);
  }

  async stopSwapStream(jwtToken: string) {
    const { userId } = await this.authService.getUserContext(jwtToken);
    await this.swapService.stopSwapStream(userId);
  }

  async signAndSendTransaction(jwtToken: string, userSignature: string, base64TransactionMessage: string) {
    const { walletPublicKey } = await this.authService.getUserContext(jwtToken);
    return this.swapService.signAndSendTransaction(walletPublicKey, userSignature, base64TransactionMessage);
  }

  /**
   * Updates parameters for an active swap request and returns a new transaction
   * @param jwtToken - The user's JWT token
   * @param request - The swap request parameters
   * @returns New swap transaction with updated parameters
   * @throws Error If no active request exists or if building new transaction fails
   *
   * @remarks
   * The new transaction will be stored in the registry for 5 minutes.
   *
   * @example
   * // Update sell quantity to 2 USDC
   * const response = await tubService.updateSwapRequest(jwt, {
   *   sellQuantity: 2e6 // Other tokens may have 1e9 standard
   * });
   */
  async updateSwapRequest(jwtToken: string, request: UserPrebuildSwapRequest) {
    const { userId, walletPublicKey } = await this.authService.getUserContext(jwtToken);

    if (!this.swapService.hasActiveStream(userId)) {
      throw new Error("No active swap stream found to update");
    }

    // Get a new swap response with updated parameters
    const response = await this.fetchSwap(jwtToken, request);

    // Derive token accounts for the new request
    const { buyTokenAccount, sellTokenAccount } = deriveTokenAccounts(
      walletPublicKey,
      request.buyTokenId,
      request.sellTokenId,
    );

    const updatedRequest = {
      ...request,
      buyTokenAccount,
      sellTokenAccount,
      userPublicKey: walletPublicKey,
    };

    this.swapService.updateActiveRequest(userId, updatedRequest);
    return response;
  }
}<|MERGE_RESOLUTION|>--- conflicted
+++ resolved
@@ -6,12 +6,7 @@
 import { TransactionService } from "./TransactionService";
 import { FeeService } from "./FeeService";
 import { AuthService } from "./AuthService";
-<<<<<<< HEAD
 import { AnalyticsService, TokenPurchaseOrSaleEvent } from "./AnalyticsService";
-import { CodexService } from "./CodexService";
-=======
-import { AnalyticsService } from "./AnalyticsService";
->>>>>>> 3d9f00a2
 import { TransferService } from "./TransferService";
 import { env } from "../../bin/tub-server";
 import {
@@ -82,7 +77,6 @@
     return this.analyticsService.recordClientEvent(event, walletPublicKey.toBase58());
   }
 
-<<<<<<< HEAD
   async recordTokenPurchase(event: TokenPurchaseOrSaleEvent, jwtToken: string): Promise<string> {
     const { walletPublicKey } = await this.authService.getUserContext(jwtToken);
     return this.analyticsService.recordTokenPurchase(event, walletPublicKey.toBase58());
@@ -93,10 +87,6 @@
     return this.analyticsService.recordTokenSale(event, walletPublicKey.toBase58());
   }
 
-  // Codex methods
-  async requestCodexToken(expiration?: number) {
-    return this.codexService.requestToken(expiration);
-=======
   // Price methods
   async getSolUsdPrice(): Promise<number | undefined> {
     return this.jupiterService.getSolUsdPrice();
@@ -104,7 +94,6 @@
 
   subscribeSolPrice(callback: (price: number) => void): () => void {
     return this.jupiterService.subscribeSolPrice(callback);
->>>>>>> 3d9f00a2
   }
 
   // Transfer methods
