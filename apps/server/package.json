--- conflicted
+++ resolved
@@ -32,24 +32,16 @@
     "@primodiumxyz/octane-core": "https://gitpkg.now.sh/primodiumxyz/octane/packages/core?303539d39fecd5fbc0b24712ba4fd47b70613371",
     "@privy-io/server-auth": "^1.16.2",
     "@solana/spl-token": "^0.4.8",
-<<<<<<< HEAD
-    "@solana/web3.js": "^1.95.2",
-=======
     "@solana/web3.js": "^1.95.4",
->>>>>>> e18cb4ca
     "@trpc/client": "10.34.0",
     "@trpc/server": "10.34.0",
     "@tub/core": "workspace:*",
     "@tub/gql": "workspace:*",
     "@types/ws": "^8.5.12",
-<<<<<<< HEAD
     "bip39": "^3.1.0",
     "bn.js": "^4.12.1",
     "bs58": "^6.0.0",
     "cache-manager": "^3.6.0",
-=======
-    "bs58": "^6.0.0",
->>>>>>> e18cb4ca
     "debug": "^4.3.4",
     "dotenv": "^16.0.3",
     "ed25519-hd-key": "^1.3.0",
