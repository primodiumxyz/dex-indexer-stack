{
  "name": "@tub/server",
  "version": "0.0.1",
  "description": "Keeper API for Primodium games",
  "license": "MIT",
  "type": "module",
  "exports": {
    ".": "./src/index.ts"
  },
  "types": "src/index.ts",
  "files": [
    "src"
  ],
  "scripts": {
    "lint": "eslint .",
    "start": "tsx bin/index",
    "types:dev": "tsc --watch",
    "types:test": "tsc --noEmit --skipLibCheck",
    "test": "vitest run",
    "test:watch": "vitest",
    "test:coverage": "vitest run --coverage"
  },
  "dependencies": {
    "@coral-xyz/anchor": "^0.30.1",
    "@fastify/compress": "^6.5.0",
    "@fastify/cors": "^8.3.0",
    "@fastify/websocket": "^7.2.0",
<<<<<<< HEAD
    "@jup-ag/api": "^6.0.30",
    "@orca-so/common-sdk": "^0.6.3",
    "@orca-so/whirlpools-sdk": "^0.13.8",
    "@primodiumxyz/octane-core": "https://gitpkg.now.sh/primodiumxyz/octane/packages/core?303539d39fecd5fbc0b24712ba4fd47b70613371",
    "@solana/spl-token": "^0.4.8",
=======
    "@privy-io/server-auth": "^1.16.2",
>>>>>>> 01d8c9b9
    "@solana/web3.js": "^1.95.2",
    "@trpc/client": "10.34.0",
    "@trpc/server": "10.34.0",
    "@tub/core": "workspace:*",
    "@tub/gql": "workspace:*",
    "@types/ws": "^8.5.12",
    "bn.js": "^4.12.1",
    "bs58": "^6.0.0",
    "cache-manager": "^3.6.0",
    "debug": "^4.3.4",
    "dotenv": "^16.0.3",
    "fastify": "^4.21.0",
    "jsonwebtoken": "^9.0.2",
    "rxjs": "^7.8.1",
    "ws": "^8.18.0",
    "zod": "^3.21.4"
  },
  "devDependencies": {
    "@ianvs/prettier-plugin-sort-imports": "^4.3.0",
    "@types/bn.js": "^5.1.0",
    "@types/cache-manager": "^3.4.3",
    "@types/debug": "^4.1.7",
    "@types/jsonwebtoken": "^9.0.7",
    "@vitest/coverage-v8": "^0.34.0",
    "@vitest/utils": "^2.1.1",
    "prettier": "^3.3.3",
    "tsx": "^3.12.6",
    "vite-tsconfig-paths": "^4.2.0",
    "vitest": "2.1.4"
  },
  "publishConfig": {
    "access": "public"
  }
}<|MERGE_RESOLUTION|>--- conflicted
+++ resolved
@@ -25,15 +25,12 @@
     "@fastify/compress": "^6.5.0",
     "@fastify/cors": "^8.3.0",
     "@fastify/websocket": "^7.2.0",
-<<<<<<< HEAD
     "@jup-ag/api": "^6.0.30",
     "@orca-so/common-sdk": "^0.6.3",
     "@orca-so/whirlpools-sdk": "^0.13.8",
     "@primodiumxyz/octane-core": "https://gitpkg.now.sh/primodiumxyz/octane/packages/core?303539d39fecd5fbc0b24712ba4fd47b70613371",
+    "@privy-io/server-auth": "^1.16.2",
     "@solana/spl-token": "^0.4.8",
-=======
-    "@privy-io/server-auth": "^1.16.2",
->>>>>>> 01d8c9b9
     "@solana/web3.js": "^1.95.2",
     "@trpc/client": "10.34.0",
     "@trpc/server": "10.34.0",
