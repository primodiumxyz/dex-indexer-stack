import { PrivyClient } from "@privy-io/server-auth";
import { createTRPCProxyClient, createWSClient, httpBatchLink, splitLink, wsLink } from "@trpc/client";
import { Unsubscribable } from "@trpc/server/observable";
import { config } from "dotenv";
import { beforeAll, describe, afterAll } from "vitest";
import WebSocket from "ws";
import { parseEnv } from "../bin/parseEnv";
import { AppRouter } from "../src/createAppRouter";
import { resolve } from "path";

const envPath = resolve(__dirname, "../../../.env");
console.log("Loading .env file from:", envPath);
config({ path: envPath });
const env = parseEnv();
const host = process.env.SERVER_HOST || "0.0.0.0";
const port = process.env.SERVER_PORT || "8888";

describe.skip("Server Integration Tests", () => {
  let client: ReturnType<typeof createTRPCProxyClient<AppRouter>>;
  let wsClient: ReturnType<typeof createWSClient>;
  const privy = new PrivyClient(env.PRIVY_APP_ID, env.PRIVY_APP_SECRET);

  beforeAll(async () => {
    const wsUrl = `ws://${host}:${port}/trpc`;
    console.log(`Connecting to WebSocket at: ${wsUrl}`);

    wsClient = createWSClient({
      url: `ws://${host}:${port}/trpc`,
      // @ts-expect-error WebSocket is not typed
      WebSocket,
    });

    client = createTRPCProxyClient<AppRouter>({
      links: [
        splitLink({
          condition: (op) => op.type === "subscription",
          true: wsLink({ client: wsClient }),
          false: httpBatchLink({
            url: `http://${host}:${port}/trpc`,
            headers: {
              Authorization: `Bearer ${(await privy.getTestAccessToken()).accessToken}`,
            },
          }),
        }),
      ],
    });
  });

  afterAll(async () => {
    try {
      // Close all subscriptions and queries
      if (client) {
        // @ts-expect-error _client is internal but needed for cleanup
        await client._client?.terminate?.();
        // @ts-expect-error _subscriptions is internal but needed for cleanup
        client._subscriptions?.forEach((sub) => sub.unsubscribe?.());
      }

      // Close the WebSocket client
      if (wsClient) {
        wsClient.close();
      }

      // Small delay to ensure all connections are properly closed
      await new Promise((resolve) => setTimeout(resolve, 500));
    } catch (error) {
      console.error("Error in test cleanup:", error);
    }
  });
<<<<<<< HEAD
=======

  describe("Mock Api Endpoints", () => {
    it("should get status", async () => {
      const result = await client.getStatus.query();
      expect(result).toEqual({ status: 200 });
    });

    it("should airdrop tokens to a user", async () => {
      const _result = await client.airdropNativeToUser.mutate({
        amount: "1000000000000000000",
      });

      const id = _result?.insert_wallet_transaction_one?.id;

      expect(id).toBeDefined();
    });

    it("should buy tokens", async () => {
      const result = await client.buyToken.mutate({
        tokenId,
        amount: "100",
        tokenPrice: "1000000000",
      });

      expect(result).toBeDefined();
    });

    it("should sell tokens", async () => {
      const result = await client.sellToken.mutate({
        tokenId,
        amount: "100",
        tokenPrice: "1000000000",
      });

      expect(result).toBeDefined();
    });

    it("should record client events", async () => {
      const result = await client.recordClientEvent.mutate({
        userAgent: "test",
        eventName: "test",
        source: "test",
        metadata: JSON.stringify({
          test: "test",
        }),
        errorDetails: "test",
      });

      expect(result).toBeDefined();
    });

    it("should get the SOL/USD price", async () => {
      const result = await client.getSolUsdPrice.query();
      expect(result).toBeGreaterThan(0);
    });

    it("should subscribe to the SOL/USD price", async () => {
      const initialPrice = await client.getSolUsdPrice.query();

      // Create a promise that resolves when we get a new price
      const priceUpdatePromise = new Promise<Unsubscribable>((resolve, reject) => {
        const subscription = client.subscribeSolPrice.subscribe(undefined, {
          onData: (price) => {
            if (price !== initialPrice) {
              resolve(subscription);
            }

            setTimeout(() => {
              reject(new Error("Timeout"));
            }, 10_000);
          },
        });
      });

      // Wait for first & next price from subscription
      const subscription = await priceUpdatePromise;
      subscription.unsubscribe();
    });
  });

  describe("getPresignedTransfer", () => {
    // privy dev key
    const fromAddress = "EeP7gjHGjHTMEShEA8YgPXmYp6S3XvCDfQvkc8gy2kcL";
    // fee payer address
    const toAddress = "2HpAnS4sSbJaYxjETSE9uMtnuvja3hJsGqQZynmmWwfa";
    const usdcTokenId = "EPjFWdd5AufqSSqeM2qN1xzybapC8G4wEGGkZwyTDt1v";

    it("should execute getPresignedTransfer and verify fee payer", async () => {
      const feePayerKeypair = Keypair.fromSecretKey(bs58.decode(env.FEE_PAYER_PRIVATE_KEY));
      const result = await client.getSignedTransfer.mutate({
        fromAddress,
        toAddress,
        amount: String(1e5),
        tokenId: usdcTokenId,
      });

      expect(result).toBeDefined();
      const transactionBase64 = result.transactionBase64;
      const transactionBuffer = Buffer.from(transactionBase64, "base64");
      const transaction = Transaction.from(transactionBuffer);

      // Verify that the fee payer matches
      expect(transaction.feePayer?.toBase58()).toEqual(feePayerKeypair.publicKey.toBase58());
    });

    it("should verify that the transaction is signed by the fee payer", async () => {
      const feePayerKeypair = Keypair.fromSecretKey(bs58.decode(env.FEE_PAYER_PRIVATE_KEY));
      const result = await client.getSignedTransfer.mutate({
        fromAddress,
        toAddress,
        amount: String(1e5),
        tokenId: usdcTokenId,
      });

      expect(result).toBeDefined();

      // Verify that the transaction is signed by the fee payer
      const isSigned = result.signerBase58 === feePayerKeypair.publicKey.toBase58();
      expect(isSigned).toBe(true);
    });
  });
>>>>>>> 389464c2
});<|MERGE_RESOLUTION|>--- conflicted
+++ resolved
@@ -67,128 +67,4 @@
       console.error("Error in test cleanup:", error);
     }
   });
-<<<<<<< HEAD
-=======
-
-  describe("Mock Api Endpoints", () => {
-    it("should get status", async () => {
-      const result = await client.getStatus.query();
-      expect(result).toEqual({ status: 200 });
-    });
-
-    it("should airdrop tokens to a user", async () => {
-      const _result = await client.airdropNativeToUser.mutate({
-        amount: "1000000000000000000",
-      });
-
-      const id = _result?.insert_wallet_transaction_one?.id;
-
-      expect(id).toBeDefined();
-    });
-
-    it("should buy tokens", async () => {
-      const result = await client.buyToken.mutate({
-        tokenId,
-        amount: "100",
-        tokenPrice: "1000000000",
-      });
-
-      expect(result).toBeDefined();
-    });
-
-    it("should sell tokens", async () => {
-      const result = await client.sellToken.mutate({
-        tokenId,
-        amount: "100",
-        tokenPrice: "1000000000",
-      });
-
-      expect(result).toBeDefined();
-    });
-
-    it("should record client events", async () => {
-      const result = await client.recordClientEvent.mutate({
-        userAgent: "test",
-        eventName: "test",
-        source: "test",
-        metadata: JSON.stringify({
-          test: "test",
-        }),
-        errorDetails: "test",
-      });
-
-      expect(result).toBeDefined();
-    });
-
-    it("should get the SOL/USD price", async () => {
-      const result = await client.getSolUsdPrice.query();
-      expect(result).toBeGreaterThan(0);
-    });
-
-    it("should subscribe to the SOL/USD price", async () => {
-      const initialPrice = await client.getSolUsdPrice.query();
-
-      // Create a promise that resolves when we get a new price
-      const priceUpdatePromise = new Promise<Unsubscribable>((resolve, reject) => {
-        const subscription = client.subscribeSolPrice.subscribe(undefined, {
-          onData: (price) => {
-            if (price !== initialPrice) {
-              resolve(subscription);
-            }
-
-            setTimeout(() => {
-              reject(new Error("Timeout"));
-            }, 10_000);
-          },
-        });
-      });
-
-      // Wait for first & next price from subscription
-      const subscription = await priceUpdatePromise;
-      subscription.unsubscribe();
-    });
-  });
-
-  describe("getPresignedTransfer", () => {
-    // privy dev key
-    const fromAddress = "EeP7gjHGjHTMEShEA8YgPXmYp6S3XvCDfQvkc8gy2kcL";
-    // fee payer address
-    const toAddress = "2HpAnS4sSbJaYxjETSE9uMtnuvja3hJsGqQZynmmWwfa";
-    const usdcTokenId = "EPjFWdd5AufqSSqeM2qN1xzybapC8G4wEGGkZwyTDt1v";
-
-    it("should execute getPresignedTransfer and verify fee payer", async () => {
-      const feePayerKeypair = Keypair.fromSecretKey(bs58.decode(env.FEE_PAYER_PRIVATE_KEY));
-      const result = await client.getSignedTransfer.mutate({
-        fromAddress,
-        toAddress,
-        amount: String(1e5),
-        tokenId: usdcTokenId,
-      });
-
-      expect(result).toBeDefined();
-      const transactionBase64 = result.transactionBase64;
-      const transactionBuffer = Buffer.from(transactionBase64, "base64");
-      const transaction = Transaction.from(transactionBuffer);
-
-      // Verify that the fee payer matches
-      expect(transaction.feePayer?.toBase58()).toEqual(feePayerKeypair.publicKey.toBase58());
-    });
-
-    it("should verify that the transaction is signed by the fee payer", async () => {
-      const feePayerKeypair = Keypair.fromSecretKey(bs58.decode(env.FEE_PAYER_PRIVATE_KEY));
-      const result = await client.getSignedTransfer.mutate({
-        fromAddress,
-        toAddress,
-        amount: String(1e5),
-        tokenId: usdcTokenId,
-      });
-
-      expect(result).toBeDefined();
-
-      // Verify that the transaction is signed by the fee payer
-      const isSigned = result.signerBase58 === feePayerKeypair.publicKey.toBase58();
-      expect(isSigned).toBe(true);
-    });
-  });
->>>>>>> 389464c2
 });