--- conflicted
+++ resolved
@@ -26,17 +26,6 @@
   }
 
   // Set any missing required variables with defaults
-<<<<<<< HEAD
-  process.env.NODE_ENV = process.env.NODE_ENV || "test";
-  process.env.QUICKNODE_MAINNET_URL = process.env.QUICKNODE_MAINNET_URL || "https://api.mainnet-beta.solana.com";
-  process.env.JUPITER_URL = process.env.JUPITER_URL || "https://quote-api.jup.ag/v6";
-  process.env.PRIVY_APP_ID = process.env.PRIVY_APP_ID || "dummy-privy-app-id";
-  process.env.PRIVY_APP_SECRET = process.env.PRIVY_APP_SECRET || "dummy-privy-secret";
-  process.env.OCTANE_TRADE_FEE_RECIPIENT = process.env.OCTANE_TRADE_FEE_RECIPIENT || "11111111111111111111111111111111";
-  process.env.OCTANE_BUY_FEE = process.env.OCTANE_BUY_FEE || "100";
-  process.env.OCTANE_SELL_FEE = process.env.OCTANE_SELL_FEE || "0";
-  process.env.OCTANE_MIN_TRADE_SIZE = process.env.OCTANE_MIN_TRADE_SIZE || "15";
-=======
   env.NODE_ENV = env.NODE_ENV || "test";
   env.JUPITER_URL = env.JUPITER_URL || "https://quote-api.jup.ag/v6";
   env.PRIVY_APP_ID = env.PRIVY_APP_ID || "dummy-privy-app-id";
@@ -45,5 +34,4 @@
   env.OCTANE_BUY_FEE = Number(env.OCTANE_BUY_FEE) || 100;
   env.OCTANE_SELL_FEE = Number(env.OCTANE_SELL_FEE) || 0;
   env.OCTANE_MIN_TRADE_SIZE = Number(env.OCTANE_MIN_TRADE_SIZE) || 15;
->>>>>>> d53706ae
 }