// #!/usr/bin/env node
import { Logs } from "@solana/web3.js";
import { config } from "dotenv";
import { WebSocket } from "ws";

import { createClient as createGqlClient, GqlClient } from "@tub/gql";
import { parseEnv } from "@bin/parseEnv";
import { PRICE_DATA_BATCH_SIZE, PRICE_PRECISION } from "@/lib/constants";
import { connection, ixParser } from "@/lib/setup";
import { PriceData } from "@/lib/types";
import { decodeSwapAccounts, filterLogs, getPoolTokenPrice } from "@/lib/utils";

config({ path: "../../.env" });

const env = parseEnv();

/* ------------------------------ PROCESS LOGS ------------------------------ */
const processLogs = async ({ err, signature }: Logs): Promise<(PriceData | undefined)[]> => {
  if (err) return [];
<<<<<<< HEAD
  // Fetch and format the transaction
  const tx = await connection.getTransaction(signature, {
    commitment: "confirmed",
    maxSupportedTransactionVersion: 0,
  });
  if (!tx || tx.meta?.err) return [];
  // Parse the transaction and retrieve the swapped token accounts
  const parsedIxs = ixParser.parseTransactionWithInnerInstructions(tx);
  const swapAccountsArray = decodeSwapAccounts(parsedIxs);
  if (swapAccountsArray.length === 0) return [];

  return await Promise.all(swapAccountsArray.map((swapAccounts) => getPoolTokenPrice(connection, swapAccounts)));
=======
  try {
    // Fetch and format the transaction
    const tx = await connection.getTransaction(signature, {
      commitment: "confirmed",
      maxSupportedTransactionVersion: 0,
    });
    if (!tx || tx.meta?.err) return [];
    // Parse the transaction and retrieve the swapped token accounts
    const parsedIxs = ixParser.parseTransactionWithInnerInstructions(tx);
    const swapAccountsArray = decodeSwapAccounts(tx, parsedIxs);
    if (swapAccountsArray.length === 0) return [];

    return await Promise.all(swapAccountsArray.map((swapAccounts) => getPoolTokenPrice(swapAccounts)));
  } catch (error) {
    console.error("Unexpected error in processLogs:", error);
    return [];
  }
>>>>>>> 9452840a
};

/* ------------------------------- HANDLE DATA ------------------------------ */
let priceDataBatch: PriceData[] = [];
const handlePriceData = async (gql: GqlClient["db"], priceData: (PriceData | undefined)[]) => {
  const validPriceData = priceData.filter((data) => data !== undefined);
  if (!validPriceData.length) return;
  priceDataBatch.push(...validPriceData);

  if (priceDataBatch.length >= PRICE_DATA_BATCH_SIZE) {
    const _priceDataBatch = priceDataBatch;
    priceDataBatch = [];

    try {
      // 1. Insert new tokens
      const insertRes = await gql.RegisterManyNewTokensMutation({
        objects: _priceDataBatch.map(({ mint, platform }) => ({
          mint,
          name: platform, // TODO: temporary
          symbol: "",
          supply: "0",
        })),
      });

      if (insertRes.error) {
        console.error("Error in RegisterManyNewTokensMutation:", insertRes.error.message);
        return;
      }
      console.log(`Inserted ${insertRes.data?.insert_token?.affected_rows} new tokens`);

      // 2. Fetch all tokens ids (both new and existing)
      const mints = _priceDataBatch.map(({ mint }) => mint);
      const fetchRes = await gql.GetTokensByMintsQuery({ mints });
      if (fetchRes.error) {
        console.error("Error in GetTokensByMintsQuery:", fetchRes.error.message);
        return;
      }

      const tokenMap = new Map(fetchRes.data?.token.map((token) => [token.mint, token.id]));
      const validPriceData = _priceDataBatch.filter(({ mint }) => tokenMap.has(mint));
      if (validPriceData.length !== _priceDataBatch.length) {
        console.warn(`${_priceDataBatch.length - validPriceData.length} tokens were not found`);
      }

      // 3. Add price history
      const addPriceHistoryRes = await gql.AddManyTokenPriceHistoryMutation({
        objects: validPriceData.map(({ mint, price }) => ({
          token: tokenMap.get(mint)!,
          price: (price * PRICE_PRECISION).toString(),
        })),
      });

      if (addPriceHistoryRes.error) {
        console.error("Error in AddManyTokenPriceHistoryMutation:", addPriceHistoryRes.error.message);
      } else {
        console.log(`Saved ${validPriceData.length} price data points`);
      }
    } catch (error) {
      console.error("Unexpected error in handlePriceData:", error);
    }
  }
};

/* -------------------------------- WEBSOCKET ------------------------------- */
const setup = (gql: GqlClient["db"]) => {
  const ws = new WebSocket(env.HELIUS_WS_URL);

  ws.onclose = () => {
    console.log("WebSocket connection closed, attempting to reconnect...");
    setTimeout(() => setup(gql), 5000);
  };
  ws.onerror = (error) => {
    console.log("WebSocket error:", error);
    ws.close(); // This will trigger onclose and attempt to reconnect
  };
  ws.onopen = () => {
    console.log("WebSocket connection opened");
    ws.send(
      JSON.stringify({
        jsonrpc: "2.0",
        id: 1,
        method: "logsSubscribe",
        params: ["all"],
      }),
      // TODO: needs min. Helius business plan
      // {
      //     jsonrpc: "2.0",
      //     id: 420,
      //     method: "transactionSubscribe",
      //     params: [
      //         {   failed: false,
      //             accountInclude: [RaydiumAmmParser.PROGRAM_ID.toString()]
      //         },
      //         {
      //             commitment: "confirmed",
      //             encoding: "jsonParsed",
      //             transactionDetails: "full",
      //             maxSupportedTransactionVersion: 0
      //         }
      //     ]
      // }
    );
  };
  ws.onmessage = (event) => {
    // Parse
    const obj = JSON.parse(event.data.toString());
    const data = obj.params?.result.value as Logs | undefined;
    const logs = data?.logs;
    // later when we directly filter on the subscription, we can remove this
    const filteredLogs = logs ? filterLogs(logs) : undefined;
    // Process
    if (data && filteredLogs) processLogs(data).then((priceData) => handlePriceData(gql, priceData));
  };

  setInterval(() => {
    if (ws.readyState === WebSocket.OPEN) {
      ws.ping();
      console.log("Ping sent");
    }
  }, 30_000);
};

export const start = async () => {
  try {
    const gql = (
      await createGqlClient({
        url: env.NODE_ENV !== "prod" ? "http://localhost:8080/v1/graphql" : env.GRAPHQL_URL,
        hasuraAdminSecret: env.NODE_ENV !== "prod" ? "password" : env.HASURA_ADMIN_SECRET,
      })
    ).db;
    setup(gql);
  } catch (err) {
    console.warn("Error in indexer, restarting in 5 seconds...");
    console.error(err);
    await new Promise((resolve) => setTimeout(resolve, 5000));
    start(); // recursive call to restart if there's an unhandled error
  }
};<|MERGE_RESOLUTION|>--- conflicted
+++ resolved
@@ -17,20 +17,6 @@
 /* ------------------------------ PROCESS LOGS ------------------------------ */
 const processLogs = async ({ err, signature }: Logs): Promise<(PriceData | undefined)[]> => {
   if (err) return [];
-<<<<<<< HEAD
-  // Fetch and format the transaction
-  const tx = await connection.getTransaction(signature, {
-    commitment: "confirmed",
-    maxSupportedTransactionVersion: 0,
-  });
-  if (!tx || tx.meta?.err) return [];
-  // Parse the transaction and retrieve the swapped token accounts
-  const parsedIxs = ixParser.parseTransactionWithInnerInstructions(tx);
-  const swapAccountsArray = decodeSwapAccounts(parsedIxs);
-  if (swapAccountsArray.length === 0) return [];
-
-  return await Promise.all(swapAccountsArray.map((swapAccounts) => getPoolTokenPrice(connection, swapAccounts)));
-=======
   try {
     // Fetch and format the transaction
     const tx = await connection.getTransaction(signature, {
@@ -40,15 +26,14 @@
     if (!tx || tx.meta?.err) return [];
     // Parse the transaction and retrieve the swapped token accounts
     const parsedIxs = ixParser.parseTransactionWithInnerInstructions(tx);
-    const swapAccountsArray = decodeSwapAccounts(tx, parsedIxs);
+    const swapAccountsArray = decodeSwapAccounts(parsedIxs);
     if (swapAccountsArray.length === 0) return [];
 
-    return await Promise.all(swapAccountsArray.map((swapAccounts) => getPoolTokenPrice(swapAccounts)));
+    return await Promise.all(swapAccountsArray.map((swapAccounts) => getPoolTokenPrice(connection, swapAccounts)));
   } catch (error) {
     console.error("Unexpected error in processLogs:", error);
     return [];
   }
->>>>>>> 9452840a
 };
 
 /* ------------------------------- HANDLE DATA ------------------------------ */
