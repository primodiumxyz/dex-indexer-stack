--- conflicted
+++ resolved
@@ -267,6 +267,58 @@
       returns: GetFormattedTokensResult
       root_field_name: get_formatted_tokens_interval
     - arguments:
+        end:
+          description: ""
+          nullable: false
+          type: timestamptz
+        interval:
+          description: ""
+          nullable: false
+          type: interval
+        start:
+          description: ""
+          nullable: false
+          type: timestamptz
+      code: SELECT * FROM get_formatted_tokens_intervals_within_period({{start}}, {{end}}, {{interval}});
+      returns: GetFormattedTokensResult
+      root_field_name: get_formatted_tokens_intervals_within_period
+    - arguments:
+        end:
+          description: ""
+          nullable: false
+          type: timestamptz
+        increase_pct:
+          description: ""
+          nullable: false
+          type: float8
+        interval:
+          description: ""
+          nullable: false
+          type: interval
+        start:
+          description: ""
+          nullable: false
+          type: timestamptz
+        trades:
+          description: ""
+          nullable: false
+          type: bigint
+      code: "SELECT \n  interval_start,\n  COUNT(DISTINCT mint) as token_count\nFROM \n  get_formatted_tokens_intervals_within_period({{start}}, {{end}}, {{interval}})\nWHERE\n  increase_pct >= {{increase_pct}} AND trades >= {{trades}}\nGROUP BY \n  interval_start\nORDER BY \n  interval_start;"
+      returns: get_formatted_tokens_intervals_within_period_aggregate
+      root_field_name: get_formatted_tokens_intervals_within_period_aggregate
+    - arguments:
+        end:
+          description: ""
+          nullable: false
+          type: timestamptz
+        start:
+          description: ""
+          nullable: false
+          type: timestamptz
+      code: SELECT * FROM get_formatted_tokens_period({{start}}, {{end}});
+      returns: GetFormattedTokensResult
+      root_field_name: get_formatted_tokens_period
+    - arguments:
         since:
           description: ""
           nullable: false
@@ -274,6 +326,26 @@
       code: SELECT * FROM get_formatted_tokens({{since}});
       returns: GetFormattedTokensResult
       root_field_name: get_formatted_tokens_since
+    - arguments:
+        after_intervals:
+          description: ""
+          nullable: false
+          type: text
+        end:
+          description: ""
+          nullable: false
+          type: timestamptz
+        interval:
+          description: ""
+          nullable: false
+          type: interval
+        start:
+          description: ""
+          nullable: false
+          type: timestamptz
+      code: SELECT * FROM get_formatted_tokens_with_performance_intervals_within_period({{start}}, {{end}}, {{interval}}, {{after_intervals}});
+      returns: GetFormattedTokensWithPerformanceResult
+      root_field_name: get_formatted_tokens_with_performance_intervals_within_period
     - arguments:
         offset:
           description: ""
@@ -314,99 +386,11 @@
           description: ""
           nullable: false
           type: interval
-<<<<<<< HEAD
         start:
           description: ""
           nullable: false
           type: timestamptz
         token:
-=======
-      code: SELECT * FROM get_formatted_tokens_interval({{interval}});
-      returns: GetFormattedTokensResult
-      root_field_name: get_formatted_tokens_interval
-    - arguments:
-        end:
-          description: ""
-          nullable: false
-          type: timestamptz
-        interval:
-          description: ""
-          nullable: false
-          type: interval
-        start:
-          description: ""
-          nullable: false
-          type: timestamptz
-      code: SELECT * FROM get_formatted_tokens_intervals_within_period({{start}}, {{end}}, {{interval}});
-      returns: GetFormattedTokensResult
-      root_field_name: get_formatted_tokens_intervals_within_period
-    - arguments:
-        end:
-          description: ""
-          nullable: false
-          type: timestamptz
-        increase_pct:
-          description: ""
-          nullable: false
-          type: float8
-        interval:
-          description: ""
-          nullable: false
-          type: interval
-        start:
-          description: ""
-          nullable: false
-          type: timestamptz
-        trades:
-          description: ""
-          nullable: false
-          type: bigint
-      code: "SELECT \n  interval_start,\n  COUNT(DISTINCT mint) as token_count\nFROM \n  get_formatted_tokens_intervals_within_period({{start}}, {{end}}, {{interval}})\nWHERE\n  increase_pct >= {{increase_pct}} AND trades >= {{trades}}\nGROUP BY \n  interval_start\nORDER BY \n  interval_start;"
-      returns: get_formatted_tokens_intervals_within_period_aggregate
-      root_field_name: get_formatted_tokens_intervals_within_period_aggregate
-    - arguments:
-        end:
-          description: ""
-          nullable: false
-          type: timestamptz
-        start:
-          description: ""
-          nullable: false
-          type: timestamptz
-      code: SELECT * FROM get_formatted_tokens_period({{start}}, {{end}});
-      returns: GetFormattedTokensResult
-      root_field_name: get_formatted_tokens_period
-    - arguments:
-        since:
-          description: ""
-          nullable: false
-          type: timestamptz
-      code: SELECT * FROM get_formatted_tokens({{since}});
-      returns: GetFormattedTokensResult
-      root_field_name: get_formatted_tokens_since
-    - arguments:
-        after_intervals:
-          description: ""
-          nullable: false
-          type: text
-        end:
-          description: ""
-          nullable: false
-          type: timestamptz
-        interval:
-          description: ""
-          nullable: false
-          type: interval
-        start:
-          description: ""
-          nullable: false
-          type: timestamptz
-      code: SELECT * FROM get_formatted_tokens_with_performance_intervals_within_period({{start}}, {{end}}, {{interval}}, {{after_intervals}});
-      returns: GetFormattedTokensWithPerformanceResult
-      root_field_name: get_formatted_tokens_with_performance_intervals_within_period
-    - arguments:
-        offset:
->>>>>>> 366723f2
           description: ""
           nullable: false
           type: uuid
