import { graphql } from "./init";

<<<<<<< HEAD
export const RegisterNewUserMutation = graphql(`
  mutation RegisterNewUser($username: String!, $amount: numeric!) {
    insert_account_one(object: { account_transactions: { data: { amount: $amount } }, username: $username }) {
      id
    }
  }
`);

=======
>>>>>>> 1ca1e865
export const RegisterNewTokenMutation = graphql(`
  mutation RegisterNewToken($name: String!, $symbol: String!, $supply: numeric!, $uri: String) {
    insert_token_one(object: { name: $name, symbol: $symbol, uri: $uri, supply: $supply }) {
      id
    }
  }
`);

export const UpsertManyNewTokensMutation = graphql(`
  mutation UpsertManyNewTokens($objects: [token_insert_input!]!) {
    insert_token(
      objects: $objects
      on_conflict: {
        constraint: token_mint_key
        update_columns: [
          name
          symbol
          description
          uri
          mint_burnt
          freeze_burnt
          supply
          decimals
          is_pump_token
          updated_at
        ]
        where: { _or: [{ updated_at: { _is_null: true } }, { updated_at: { _lt: NOW } }] }
      }
    ) {
      returning {
        id
        mint
      }
      affected_rows
    }
  }
`);

export const BuyTokenMutation = graphql(`
  mutation BuyToken($wallet: String!, $token: uuid!, $amount: numeric!, $override_token_price: numeric) {
    buy_token(
      args: { user_wallet: $wallet, token_id: $token, amount_to_buy: $amount, token_cost: $override_token_price }
    ) {
      id
    }
  }
`);

export const SellTokenMutation = graphql(`
  mutation SellToken($wallet: String!, $token: uuid!, $amount: numeric!, $override_token_price: numeric) {
    sell_token(
      args: { user_wallet: $wallet, token_id: $token, amount_to_sell: $amount, token_cost: $override_token_price }
    ) {
      id
    }
  }
`);

export const AirdropNativeToWalletMutation = graphql(`
  mutation AirdropNativeToUser($wallet: String!, $amount: numeric!) {
    insert_wallet_transaction_one(object: { wallet: $wallet, amount: $amount }) {
      id
    }
  }
`);

export const AddTokenPriceHistoryMutation = graphql(`
  mutation AddTokenPriceHistory($token: uuid!, $price: numeric!) {
    insert_token_price_history_one(object: { token: $token, price: $price }) {
      id
    }
  }
`);

export const AddManyTokenPriceHistoryMutation = graphql(`
  mutation AddManyTokenPriceHistory($objects: [token_price_history_insert_input!]!) {
    insert_token_price_history(objects: $objects) {
      returning {
        id
      }
    }
  }
`);

export const UpsertManyTokensAndPriceHistoryMutation = graphql(`
  mutation UpsertManyTokensAndPriceHistory($tokens: jsonb!, $priceHistory: jsonb!) {
    upsert_tokens_and_price_history(args: { tokens: $tokens, price_history: $priceHistory }) {
      id
    }
  }
`);<|MERGE_RESOLUTION|>--- conflicted
+++ resolved
@@ -1,16 +1,5 @@
 import { graphql } from "./init";
 
-<<<<<<< HEAD
-export const RegisterNewUserMutation = graphql(`
-  mutation RegisterNewUser($username: String!, $amount: numeric!) {
-    insert_account_one(object: { account_transactions: { data: { amount: $amount } }, username: $username }) {
-      id
-    }
-  }
-`);
-
-=======
->>>>>>> 1ca1e865
 export const RegisterNewTokenMutation = graphql(`
   mutation RegisterNewToken($name: String!, $symbol: String!, $supply: numeric!, $uri: String) {
     insert_token_one(object: { name: $name, symbol: $symbol, uri: $uri, supply: $supply }) {
