{
  "name": "@tub/gql",
  "version": "1.0.0",
  "description": "",
  "main": "index.js",
  "type": "module",
  "exports": {
    ".": "./src/index.ts"
  },
  "files": [
    "src"
  ],
  "scripts": {
<<<<<<< HEAD
    "prepare": "[ \"$NODE_ENV\" = production ] && exit 0; pnpm hasura update-cli --version v2.43.0",
=======
    "prepare": "[ \"$NODE_ENV\" = production ] && exit 0; pnpm hasura update-cli --version v2.44.0-beta.1",
>>>>>>> ee62f7d7
    "dev": "./bin/start-hasura.sh",
    "dev:ci": "./bin/start-hasura-ci.sh",
    "teardown": "docker compose down --remove-orphans --volumes",
    "extract-mutations": "tsx ./bin/extractGql.ts ./src/lib/mutations.ts",
    "extract-queries": "tsx ./bin/extractGql.ts ./src/lib/queries.ts",
    "extract-subscriptions": "tsx ./bin/extractGql.ts ./src/lib/subscriptions.ts",
    "db:local:console": "dotenvx run -f ./../../.env --quiet -- sh -c 'hasura console'",
    "db:local:seed-apply": "dotenvx run -f ./../../.env --quiet -- sh -c 'hasura seed apply --disable-interactive --database-name default'",
    "db:remote:upgrade-v3": "dotenvx run -f ./../../.env --quiet -- sh -c 'hasura scripts update-project-v3 --endpoint \"$HASURA_URL\" --admin-secret \"$HASURA_ADMIN_SECRET\"'",
    "db:remote:migrate-init": "dotenvx run -f ./../../.env --quiet -- sh -c 'hasura migrate create init --from-server --endpoint \"$HASURA_URL\" --admin-secret \"$HASURA_ADMIN_SECRET\"'",
    "db:remote:migrate-status": "dotenvx run -f ./../../.env --quiet -- sh -c 'hasura migrate status --endpoint \"$HASURA_URL\" --admin-secret \"$HASURA_ADMIN_SECRET\"'",
    "db:remote:migrate-reset": "dotenvx run -f ./../../.env --quiet -- sh -c 'hasura migrate delete --all --endpoint \"$HASURA_URL\" --admin-secret \"$HASURA_ADMIN_SECRET\"'",
    "db:remote:remove-create-token-seed": "dotenvx run -f ./../../.env --quiet -- sh -c 'hasura seed create tokens_seed --from-table token --endpoint \"$HASURA_URL\" --admin-secret \"$HASURA_ADMIN_SECRET\"'",
    "db:remote:apply-migrations": "dotenvx run -f ./../../.env --quiet -- sh -c 'hasura migrate apply --endpoint \"$HASURA_URL\" --admin-secret \"$HASURA_ADMIN_SECRET\"'",
    "db:remote:apply-metadata": "dotenvx run -f ./../../.env --quiet -- sh -c 'hasura metadata apply --endpoint \"$HASURA_URL\" --admin-secret \"$HASURA_ADMIN_SECRET\"'",
    "test": "vitest run",
    "test:watch": "vitest",
    "test:coverage": "vitest run --coverage"
  },
  "keywords": [],
  "author": "",
  "license": "ISC",
  "dependencies": {
    "@urql/core": "^5.0.6",
    "gql.tada": "^1.8.9",
    "graphql-ws": "^5.16.0",
    "ws": "^8.18.0"
  },
  "devDependencies": {
    "@dotenvx/dotenvx": "^1.14.1",
    "@types/node": "^22.7.0",
    "@types/ws": "^8.5.12",
    "@vitest/coverage-v8": "^0.34.0",
    "@vitest/utils": "^2.1.1",
    "hasura-cli": "2.36.1",
    "prettier": "^3.3.3",
    "vite-tsconfig-paths": "^4.2.0",
    "vitest": "0.31.4"
  }
}<|MERGE_RESOLUTION|>--- conflicted
+++ resolved
@@ -11,11 +11,7 @@
     "src"
   ],
   "scripts": {
-<<<<<<< HEAD
-    "prepare": "[ \"$NODE_ENV\" = production ] && exit 0; pnpm hasura update-cli --version v2.43.0",
-=======
     "prepare": "[ \"$NODE_ENV\" = production ] && exit 0; pnpm hasura update-cli --version v2.44.0-beta.1",
->>>>>>> ee62f7d7
     "dev": "./bin/start-hasura.sh",
     "dev:ci": "./bin/start-hasura-ci.sh",
     "teardown": "docker compose down --remove-orphans --volumes",
