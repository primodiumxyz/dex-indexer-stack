{
  "name": "@tub/gql",
  "version": "1.0.0",
  "description": "",
  "main": "index.js",
  "type": "module",
  "exports": {
    ".": "./src/index.ts"
  },
  "files": [
    "src"
  ],
  "scripts": {
<<<<<<< HEAD
    "generate": "pnpm generate:schema && pnpm generate:types",
    "generate:schema": "dotenvx run -f ../../.env --quiet -- sh -c 'gql-tada generate-schema --header \"x-hasura-admin-secret:$HASURA_ADMIN_SECRET\" $GRAPHQL_URL'",
    "generate:types": "pnpm gql-tada generate-output",
    "test": "echo \"Error: no test specified\" && exit 1"
=======
    "prepare": "pnpm hasura update-cli",
    "dev": "./bin/start-hasura.sh",
    "db:local:console": "dotenvx run -f ./../../.env --quiet -- sh -c 'hasura console'",
    "db:local:seed-apply": "dotenvx run -f ./../../.env --quiet -- sh -c 'hasura seed apply --disable-interactive --database-name default'",
    "db:remote:upgrade-v3": "dotenvx run -f ./../../.env --quiet -- sh -c 'hasura scripts update-project-v3 --endpoint \"$HASURA_URL\" --admin-secret \"$HASURA_ADMIN_SECRET\"'",
    "db:remote:migrate-init": "dotenvx run -f ./../../.env --quiet -- sh -c 'hasura migrate create init --from-server --endpoint \"$HASURA_URL\" --admin-secret \"$HASURA_ADMIN_SECRET\"'",
    "db:remote:migrate-status": "dotenvx run -f ./../../.env --quiet -- sh -c 'hasura migrate status --endpoint \"$HASURA_URL\" --admin-secret \"$HASURA_ADMIN_SECRET\"'",
    "db:remote:migrate-reset": "dotenvx run -f ./../../.env --quiet -- sh -c 'hasura migrate delete --all --endpoint \"$HASURA_URL\" --admin-secret \"$HASURA_ADMIN_SECRET\"'",
    "db:remote:remove-create-token-seed": "dotenvx run -f ./../../.env --quiet -- sh -c 'hasura seed create tokens_seed --from-table token --endpoint \"$HASURA_URL\" --admin-secret \"$HASURA_ADMIN_SECRET\"'",
    "db:remote:apply-migrations": "dotenvx run -f ./../../.env --quiet -- sh -c 'hasura migrate apply --endpoint \"$HASURA_URL\" --admin-secret \"$HASURA_ADMIN_SECRET\"'",
    "db:remote:apply-metadata": "dotenvx run -f ./../../.env --quiet -- sh -c 'hasura metadata apply --endpoint \"$HASURA_URL\" --admin-secret \"$HASURA_ADMIN_SECRET\"'",
    "test": "vitest run",
    "test:watch": "vitest",
    "test:coverage": "vitest run --coverage"
>>>>>>> 045ee763
  },
  "keywords": [],
  "author": "",
  "license": "ISC",
  "dependencies": {
    "@urql/core": "^5.0.6",
    "gql.tada": "^1.8.9",
    "graphql-ws": "^5.16.0",
    "ws": "^8.18.0"
  },
  "devDependencies": {
    "@dotenvx/dotenvx": "^1.14.1",
    "@types/node": "^22.7.0",
    "@types/ws": "^8.5.12",
    "@vitest/coverage-v8": "^0.34.0",
    "@vitest/utils": "^2.1.1",
    "hasura-cli": "2.36.1",
    "prettier": "^3.3.3",
    "vite-tsconfig-paths": "^4.2.0",
    "vitest": "0.31.4"
  }
}<|MERGE_RESOLUTION|>--- conflicted
+++ resolved
@@ -11,12 +11,6 @@
     "src"
   ],
   "scripts": {
-<<<<<<< HEAD
-    "generate": "pnpm generate:schema && pnpm generate:types",
-    "generate:schema": "dotenvx run -f ../../.env --quiet -- sh -c 'gql-tada generate-schema --header \"x-hasura-admin-secret:$HASURA_ADMIN_SECRET\" $GRAPHQL_URL'",
-    "generate:types": "pnpm gql-tada generate-output",
-    "test": "echo \"Error: no test specified\" && exit 1"
-=======
     "prepare": "pnpm hasura update-cli",
     "dev": "./bin/start-hasura.sh",
     "db:local:console": "dotenvx run -f ./../../.env --quiet -- sh -c 'hasura console'",
@@ -31,7 +25,6 @@
     "test": "vitest run",
     "test:watch": "vitest",
     "test:coverage": "vitest run --coverage"
->>>>>>> 045ee763
   },
   "keywords": [],
   "author": "",
